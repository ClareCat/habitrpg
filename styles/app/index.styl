@import "nib/vendor";
@import "../bootstrap-responsive.styl";
@import "./female_sprites.styl";
@import "./male_sprites.styl";
@import "./shop_sprites.styl";
@import "./tasks.styl";
@import "./avatar.styl";
@import "./items.styl";

html,body,p,h1,ul,li,table,tr,th,td
  margin: 0
  padding: 0

/* Header
-------------------------------------------------- */

#head
  background: #ddd
  background: -webkit-gradient(linear,0 0,0 100%,from(#e7e7e7),to(#d0d0d0))
  background: -moz-linear-gradient(#e7e7e7, #d0d0d0)
  background: -ms-linear-gradient(#e7e7e7, #d0d0d0)
  background: -o-linear-gradient(#e7e7e7, #d0d0d0)
  background: linear-gradient(#e7e7e7, #d0d0d0)
  -webkit-box-shadow: inset 0 1px #f7f7f7, 0 1px #888, 0 2px #e7e7e7
  -moz-box-shadow: inset 0 1px #f7f7f7, 0 1px #888, 0 2px #e7e7e7
  box-shadow: inset 0 1px #f7f7f7, 0 1px #888, 0 2px #e7e7e7
  padding: 12px 16px
  white-space: nowrap
  position:fixed
<<<<<<< HEAD
  width: 100%
  z-index: 1000
=======
  width: 100%;
  z-index: 1000;
>>>>>>> 51848ace

#head .pull-right
  margin-right: 2%
  margin-left: 1%

<<<<<<< HEAD
.bootstrap-growl{
position:fixed !important
}

.color-worst pre
  background-color: rgb(230, 184, 175)
.color-worse pre
  background-color: rgb(244, 204, 204)
.color-bad pre
  background-color: rgb(252, 229, 205)
.color-neutral pre
  background-color: rgb(255, 242, 204)
.color-good pre
  background-color: rgb(217, 234, 211)
.color-better pre
  background-color: rgb(208, 224, 227)
.color-best pre
  background-color: rgb(201, 218, 248)
.completed pre
  background-color: rgb(217, 217, 217)
  color: rgb(153, 153, 153)
.reward pre
  background-color: white

label.checkbox.inline{
  width: 40px
}
  
.todos
  .nav-pills > .active > a, .nav-pills > .active > a:hover
    color: #005580
    background-color: #DEE5F2

.dailys
  .repeat-days > .btn:not(.active)
    background-color: #aaa;
    background-image: -moz-linear-gradient(top, #eee, #aaa);
    background-image: -webkit-gradient(linear, 0 0, 0 100%, from(#eee), to(#aaa));
    background-image: -webkit-linear-gradient(top, #eee, #aaa);
    background-image: -o-linear-gradient(top, #eee, #aaa);
    background-image: linear-gradient(to bottom, #eee, #aaa);
    background-repeat: repeat-x;

.help-icon
  float:right;

.task:hover
  cursor: move
  
li:hover .task-meta-controls .hover-show
  display: inline  

.task
  list-style:none

  pre
    font-family: "Helvetica Neue", Helvetica, Arial, sans-serif
    font-size: 13px
    line-height: 18px
    color: black
    word-break: normal

  .task-meta-controls
    float:right
    i
      margin-left:5px    
    
  .task-controls,.task-text
    display:inline
    margin-right:10px

  .task-meta-controls .hover-show
    display: none;

  .vote-up, .vote-down
    text-decoration:none;

  .buy-link, .item-buy-link
    background-color: #DEE5F2
    padding: 2px
    margin-right: 10px
    border-radius: 5px
  
    img
      height:20px  
      
  .item-buy-link
    background-color: #ccffcc

.new-task-form
  margin-bottom:5px;
  
#character

  float:none
  margin:0px auto

  td
    padding-right: 2em

  td.avatar
    vertical-align: top
    text-align: center
    
    .avatar-sprites
      position: relative
        
      .weapon
        position: absolute
        z-index: 200
        left: -13px
        bottom: 7px
      .weapon-0
        left: -7px
      .weapon-5
        left: -16px
      .weapon-6
        left:-20px
  td#bars
    padding-top: 10px

#bars 
  .progress
    position: relative
    height: 25px
  .bar
    height: 25px 
    border: 1px solid black
  .progress-text
    position: absolute
    right: 5px
    top: 3px 
    color: black

/* ----- Items, Weapons, Armor -----*/
.item-store-popover img
  float:left
  padding-right:7px;

.item .task-text img
  max-height: 16px

#dead-modal img
  float:left
  padding-right:10px

#reset-modal
  z-index:1500

=======
>>>>>>> 51848ace
.modal
  whitespace:normal


/* Footer
-------------------------------------------------- */

.footer ul li
  list-style:none
  float:left
.footer ul li:after
  content: "\00A0\00A0|\00A0\00A0"
.footer ul li:last-child:after
  content: ""
.footer table td                                                                                                                                                                                                                        
  vertical-align: top 
  
/* Bootstrap website boilerplate */
.footer {
  padding: 70px 0;
  border-top: 1px solid #e5e5e5;
  background-color: #f5f5f5;
}
.footer p {
  margin-bottom: 0;
  color: #777;
}
.footer-links {
  margin: 10px 0;
}
.footer-links li {
  display: inline;
  margin-right: 10px;
}

/* Customizations to make footer sticky */
/*html, body {height: 100%;}*/                                                                                                                                                                                                                   
#wrap {min-height: 100%; margin-top:130px; z-index:-1}                                                                                                                                                                                                                    
#main                                                                                                                                                                                                                                        
  /*overflow:auto;*/                                                                                                                                                                                                                             
  padding-bottom: 250px; /* don't know why this works, sticky footers are weird */

/* Tokens
-------------------------------------------------- */
/* Adaptation of GH's social-count for Tokens */
  
.token-cost
  border: 1px solid #D4D4D4;
  font-size: 11px;
  font-weight: bold;
  padding: 6px 7px 5px;
  line-height: 20px;
  margin-left: 8px;
  border-radius: 3px;
  color: #333;
  background-color: #FAFAFA;
  position: relative;
  
.token-cost::before
  content: "";
  display: block;
  width: 0;
  height: 0;
  border: 6px solid #D4D4D4;
  border-color: transparent #D4D4D4 transparent transparent;
  position: absolute;
  right: 100%;
  margin-right: 0;
  top: 50%;
  margin-top: -6px;

.token-cost::after
  content: "";
  display: block;
  width: 0;
  height: 0;
  border: 6px solid #FAFAFA;
  border-color: transparent #FAFAFA transparent transparent;
  position: absolute;
  right: 100%;
  margin-right: -1px;
  top: 50%;
  margin-top: -6px;

/* Misc
-------------------------------------------------- */

#dead-modal img
  float:left
  padding-right:10px

#reset-modal
  z-index:1500<|MERGE_RESOLUTION|>--- conflicted
+++ resolved
@@ -27,170 +27,13 @@
   padding: 12px 16px
   white-space: nowrap
   position:fixed
-<<<<<<< HEAD
   width: 100%
   z-index: 1000
-=======
-  width: 100%;
-  z-index: 1000;
->>>>>>> 51848ace
 
 #head .pull-right
   margin-right: 2%
   margin-left: 1%
 
-<<<<<<< HEAD
-.bootstrap-growl{
-position:fixed !important
-}
-
-.color-worst pre
-  background-color: rgb(230, 184, 175)
-.color-worse pre
-  background-color: rgb(244, 204, 204)
-.color-bad pre
-  background-color: rgb(252, 229, 205)
-.color-neutral pre
-  background-color: rgb(255, 242, 204)
-.color-good pre
-  background-color: rgb(217, 234, 211)
-.color-better pre
-  background-color: rgb(208, 224, 227)
-.color-best pre
-  background-color: rgb(201, 218, 248)
-.completed pre
-  background-color: rgb(217, 217, 217)
-  color: rgb(153, 153, 153)
-.reward pre
-  background-color: white
-
-label.checkbox.inline{
-  width: 40px
-}
-  
-.todos
-  .nav-pills > .active > a, .nav-pills > .active > a:hover
-    color: #005580
-    background-color: #DEE5F2
-
-.dailys
-  .repeat-days > .btn:not(.active)
-    background-color: #aaa;
-    background-image: -moz-linear-gradient(top, #eee, #aaa);
-    background-image: -webkit-gradient(linear, 0 0, 0 100%, from(#eee), to(#aaa));
-    background-image: -webkit-linear-gradient(top, #eee, #aaa);
-    background-image: -o-linear-gradient(top, #eee, #aaa);
-    background-image: linear-gradient(to bottom, #eee, #aaa);
-    background-repeat: repeat-x;
-
-.help-icon
-  float:right;
-
-.task:hover
-  cursor: move
-  
-li:hover .task-meta-controls .hover-show
-  display: inline  
-
-.task
-  list-style:none
-
-  pre
-    font-family: "Helvetica Neue", Helvetica, Arial, sans-serif
-    font-size: 13px
-    line-height: 18px
-    color: black
-    word-break: normal
-
-  .task-meta-controls
-    float:right
-    i
-      margin-left:5px    
-    
-  .task-controls,.task-text
-    display:inline
-    margin-right:10px
-
-  .task-meta-controls .hover-show
-    display: none;
-
-  .vote-up, .vote-down
-    text-decoration:none;
-
-  .buy-link, .item-buy-link
-    background-color: #DEE5F2
-    padding: 2px
-    margin-right: 10px
-    border-radius: 5px
-  
-    img
-      height:20px  
-      
-  .item-buy-link
-    background-color: #ccffcc
-
-.new-task-form
-  margin-bottom:5px;
-  
-#character
-
-  float:none
-  margin:0px auto
-
-  td
-    padding-right: 2em
-
-  td.avatar
-    vertical-align: top
-    text-align: center
-    
-    .avatar-sprites
-      position: relative
-        
-      .weapon
-        position: absolute
-        z-index: 200
-        left: -13px
-        bottom: 7px
-      .weapon-0
-        left: -7px
-      .weapon-5
-        left: -16px
-      .weapon-6
-        left:-20px
-  td#bars
-    padding-top: 10px
-
-#bars 
-  .progress
-    position: relative
-    height: 25px
-  .bar
-    height: 25px 
-    border: 1px solid black
-  .progress-text
-    position: absolute
-    right: 5px
-    top: 3px 
-    color: black
-
-/* ----- Items, Weapons, Armor -----*/
-.item-store-popover img
-  float:left
-  padding-right:7px;
-
-.item .task-text img
-  max-height: 16px
-
-#dead-modal img
-  float:left
-  padding-right:10px
-
-#reset-modal
-  z-index:1500
-
-=======
->>>>>>> 51848ace
 .modal
   whitespace:normal
 
