derbyAuth = require('derby-auth/store')

###
Setup read / write access
@param store
###

module.exports.customAccessControl = (store) ->
  userAccess(store)
  partySystem(store)
  REST(store)

###
  General user access
###
userAccess = (store) ->

  store.readPathAccess "users.*", -> # captures, accept, err ->
    accept = arguments[arguments.length-2]
    err = arguments[arguments.length - 1]
#    return err(derbyAuth.SESSION_INVALIDATED_ERROR) if derbyAuth.bustedSession(@)
    return accept(false) if derbyAuth.bustedSession(@)

    accept = arguments[arguments.length - 2]
    uid = arguments[0]
    accept (uid is @session.userId) or derbyAuth.isServer(@)

  store.writeAccess "*", "users.*", -> # captures, value, accept, err ->
    accept = arguments[arguments.length-2]
    err = arguments[arguments.length - 1]
#    return err(derbyAuth.SESSION_INVALIDATED_ERROR) if derbyAuth.bustedSession(@)
    return accept(false) if derbyAuth.bustedSession(@)

    captures = arguments[0].split('.')
    uid = captures.shift()
    attrPath = captures.join('.') # new array shifted left, after shift() was run

    # public access to users.*.party.invitation (TODO, lock down a bit more)
    if (attrPath == 'party.invitation')
      return accept(true)

    # Same session (user.id = this.session.userId)
    if (uid is @session.userId) or derbyAuth.isServer(@)
      return accept(true)

    accept(false)

  store.writeAccess "*", "users.*.balance", (id, newBalance, accept, err) ->
#    return err(derbyAuth.SESSION_INVALIDATED_ERROR) if derbyAuth.bustedSession(@)
    return accept(false) if derbyAuth.bustedSession(@)

    oldBalance = @session.req?._racerModel?.get("users.#{id}.balance") || 0
    purchasingSomethingOnClient = newBalance < oldBalance
    accept(purchasingSomethingOnClient or @session.req?._isServer)

  store.writeAccess "*", "users.*.flags.ads", -> # captures, value, accept, err ->
    err = arguments[arguments.length - 1]
#    return err(derbyAuth.SESSION_INVALIDATED_ERROR) if derbyAuth.bustedSession(@)
    return accept(false) if derbyAuth.bustedSession(@)

    accept(derbyAuth.isServer(@))


###
  REST
  Get user with API token
###
REST = (store) ->
  store.query.expose "users", "withIdAndToken", (uid, token) ->
    @byId(uid)
      .where('apiToken').equals(token)
<<<<<<< HEAD
      .limit(1)
=======
      .one
>>>>>>> 2641670e

  store.queryAccess "users", "withIdAndToken", (uid, token, accept, err) ->
    return accept(true) if uid && token
    accept(false) # only user has id & token
<<<<<<< HEAD

  #store.query.expose
=======
>>>>>>> 2641670e


###
  Party permissions
###
partySystem = (store) ->
  store.query.expose "users", "party", (ids) ->
    @where("id").within(ids)
      .only('stats',
            'items',
            'party',
            'preferences',
            'auth.local.username',
            'auth.facebook.displayName')

  store.queryAccess "users", "party", (ids, accept, err) ->
#    return err(derbyAuth.SESSION_INVALIDATED_ERROR) if derbyAuth.bustedSession(@)
    return accept(false) if derbyAuth.bustedSession(@)
    accept(true) # no harm in public user stats

  store.query.expose "parties", "withId", (id) ->
    @where("id").equals(id)
  store.queryAccess "parties", "withId", (id, accept, err) ->
#    return err(derbyAuth.SESSION_INVALIDATED_ERROR) if derbyAuth.bustedSession(@)
    return accept(false) if derbyAuth.bustedSession(@)
    accept(true)

  store.readPathAccess "parties.*", ->
    accept = arguments[arguments.length-2]
    accept(true)

  store.writeAccess "*", "parties.*", ->
    accept = arguments[arguments.length-2]
    err = arguments[arguments.length - 1]
#    return err(derbyAuth.SESSION_INVALIDATED_ERROR) if derbyAuth.bustedSession(@)
    return accept(false) if derbyAuth.bustedSession(@)
    accept(true)<|MERGE_RESOLUTION|>--- conflicted
+++ resolved
@@ -69,20 +69,11 @@
   store.query.expose "users", "withIdAndToken", (uid, token) ->
     @byId(uid)
       .where('apiToken').equals(token)
-<<<<<<< HEAD
-      .limit(1)
-=======
       .one
->>>>>>> 2641670e
 
   store.queryAccess "users", "withIdAndToken", (uid, token, accept, err) ->
     return accept(true) if uid && token
     accept(false) # only user has id & token
-<<<<<<< HEAD
-
-  #store.query.expose
-=======
->>>>>>> 2641670e
 
 
 ###
