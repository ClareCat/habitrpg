express = require 'express'
router = new express.Router()

scoring = require '../app/scoring'
_ = require 'underscore'
{ tnl } = require '../app/algos'
validator = require 'derby-auth/node_modules/validator'
check = validator.check
sanitize = validator.sanitize

NO_TOKEN_OR_UID = err: "You must include a token and uid (user id) in your request"
NO_USER_FOUND = err: "No user found."

# ---------- /api/v1 API ------------
# Every url added beneath router is prefaced by /api/v1

###
  v1 API. Requires api-v1-user (user id) and api-v1-key (api key) headers, Test with:
  $ cd node_modules/racer && npm install && cd ../..
  $ mocha test/api.mocha.coffee
###

###
  API Status
###
router.get '/status', (req, res) ->
  res.json status: 'up'

###
  beforeEach auth interceptor
###
auth = (req, res, next) ->
  uid = req.headers['x-api-user']
  token = req.headers['x-api-key']
  return res.json 401, NO_TOKEN_OR_UID unless uid || token

  model = req.getModel()
  query = model.query('users').withIdAndToken(uid, token)

  query.fetch (err, user) ->
    return res.json err: err if err
    req.user = user
    req.userObj = user.get()
    return res.json 401, NO_USER_FOUND if !req.userObj || _.isEmpty(req.userObj)
    req._isServer = true
    next()
###
  GET /user
###
router.get '/user', auth, (req, res) ->
  user = req.userObj

  user.stats.toNextLevel = tnl user.stats.lvl
  user.stats.maxHealth = 50

  delete user.apiToken
<<<<<<< HEAD
  delete user.auth.hashed_password
  delete user.auth.salt
=======
  if user.auth
    delete user.auth.hashed_password
    delete user.auth.salt
>>>>>>> 86f560f6

  res.json user

###
  GET /user/task/:id
###
router.get '/user/task/:id', auth, (req, res) ->
  task = req.userObj.tasks[req.params.id]
  return res.json 400, err: "No task found." if !task || _.isEmpty(task)

  res.json 200, task

###
  validate task
###
validateTask = (req, res, next) ->
  task = {}
  newTask = { type, text, notes, value, up, down, completed } = req.body

  # If we're updating, get the task from the user
  if req.method is 'PUT' or req.method is 'DELETE'
    task = req.userObj?.tasks[req.params.id]
    return res.json 400, err: "No task found." if !task || _.isEmpty(task)
    # Strip for now
    type = undefined
    delete newTask.type
  else if req.method is 'POST'
    unless /^(habit|todo|daily|reward)$/.test type
      return res.json 400, err: 'type must be habit, todo, daily, or reward'

  text = sanitize(text).xss()
  notes = sanitize(notes).xss()
  value = sanitize(value).toInt()

  switch type
    when 'habit'
      newTask.up = true unless typeof up is 'boolean'
      newTask.down = true unless typeof down is 'boolean'
    when 'daily', 'todo'
      newTask.completed = false unless typeof completed is 'boolean'

  _.extend task, newTask
  req.task = task
  next()

###
  PUT /user/task/:id
###
router.put '/user/task/:id', auth, validateTask, (req, res) ->
  req.user.set "tasks.#{req.task.id}", req.task

  res.json 200, req.task

###
  DELETE /user/task/:id
###
router.delete '/user/task/:id', auth, validateTask, (req, res) ->
  taskIds = req.user.get "#{req.task.type}Ids"

  req.user.del "tasks.#{req.task.id}"
  # Remove one id from array of typeIds
  req.user.remove "#{req.task.type}Ids", taskIds.indexOf(req.task.id), 1

  res.send 204

###
  POST /user/task/
###
router.post '/user/task', auth, validateTask, (req, res) ->
  task = req.task
  type = task.type

  model = req.getModel()
  model.ref '_user', req.user
  model.refList "_#{type}List", "_user.tasks", "_user.#{type}Ids"
  model.at("_#{type}List").push task

  res.json 201, task

###
  GET /user/tasks
###
router.get '/user/tasks', auth, (req, res) ->
  user = req.userObj
  return res.json 400, NO_USER_FOUND if !user || _.isEmpty(user)

  model = req.getModel()
  model.ref '_user', req.user
  tasks = []
  types = ['habit','todo','daily','reward']
  if /^(habit|todo|daily|reward)$/.test req.query.type
    types = [req.query.type]
  for type in types
    model.refList "_#{type}List", "_user.tasks", "_user.#{type}Ids"
    tasks = tasks.concat model.get("_#{type}List")

  res.json 200, tasks

###
  This is called form deprecated.coffee's score function, and the req.headers are setup properly to handle the login
###
scoreTask = (req, res, next) ->
  {taskId, direction} = req.params
  {title, service, icon} = req.body

  # Send error responses for improper API call
  return res.send(500, ':taskId required') unless taskId
  return res.send(500, ":direction must be 'up' or 'down'") unless direction in ['up','down']

  model = req.getModel()
  {user, userObj} = req

  model.ref('_user', user)

  # Create task if doesn't exist
  # TODO add service & icon to task
  unless model.get("_user.tasks.#{taskId}")
    model.refList "_habitList", "_user.tasks", "_user.habitIds"
    model.at('_habitList').push
      id: taskId
      type: 'habit'
      text: (title || taskId)
      value: 0
      up: true
      down: true
      notes: "This task was created by a third-party service. Feel free to edit, it won't harm the connection to that service. Additionally, multiple services may piggy-back off this task."

  delta = scoring.score(model, taskId, direction)
  result = model.get ('_user.stats')
  result.delta = delta
  res.json result

###
  POST /user/tasks/:taskId/:direction
###
router.post '/user/task/:taskId/:direction', auth, scoreTask
router.post '/user/tasks/:taskId/:direction', auth, scoreTask

module.exports = router
module.exports.auth = auth
module.exports.scoreTask = scoreTask # export so deprecated can call it<|MERGE_RESOLUTION|>--- conflicted
+++ resolved
@@ -54,14 +54,9 @@
   user.stats.maxHealth = 50
 
   delete user.apiToken
-<<<<<<< HEAD
-  delete user.auth.hashed_password
-  delete user.auth.salt
-=======
   if user.auth
     delete user.auth.hashed_password
     delete user.auth.salt
->>>>>>> 86f560f6
 
   res.json user
 
