--- conflicted
+++ resolved
@@ -3,10 +3,12 @@
 util = require('util')
 
 _ = require 'lodash'
-{algos, helpers} = require 'habitrpg-shared'
+algos = require 'habitrpg-shared/script/algos'
+helpers = require 'habitrpg-shared/script/helpers'
 validator = require 'derby-auth/node_modules/validator'
 check = validator.check
 sanitize = validator.sanitize
+misc = require '../app/misc'
 
 NO_TOKEN_OR_UID =
   err: "You must include a token and uid (user id) in your request"
@@ -55,13 +57,6 @@
 
   if _.isArray actions
     actions.forEach (action)->
-<<<<<<< HEAD
-      switch action.op
-        when score
-          {}
-        when newTask
-          req.user.set "tasks.#{req.task.id}", action.task
-=======
       task = {}
       if action.task? then task = action.task
       
@@ -90,7 +85,6 @@
           if (typeof oldValue == "number" || typeof oldValue == "string")
             user.set(action.path, action.value)
 
->>>>>>> da8a67e0
 
   #emulate slow\buggy API, TODO, REMOVE THIS PIECE OF CODE!
   setTimeout (->
