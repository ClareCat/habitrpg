module.exports.splash = (req, res, next) ->
  # This was an API call, not a page load
<<<<<<< HEAD
  return next() if /^\/api/.test req.path
  if !req.session.userId? and !req.query?.play?
=======
  return next() if req.is('json')

  unless req.query?.play? or req.getModel().get('_userId')
>>>>>>> 2641670e
    res.redirect('/splash.html')
  else
    next()

module.exports.view = (req, res, next) ->
    model = req.getModel()
    _view = model.get('_view') || {}
    ## Set _mobileDevice to true or false so view can exclude portions from mobile device
    _view.mobileDevice = /Android|webOS|iPhone|iPad|iPod|BlackBerry/i.test(req.header 'User-Agent')
    _view.nodeEnv = process.env.NODE_ENV
    model.set '_view', _view
    next()<|MERGE_RESOLUTION|>--- conflicted
+++ resolved
@@ -1,16 +1,11 @@
 module.exports.splash = (req, res, next) ->
   # This was an API call, not a page load
-<<<<<<< HEAD
-  return next() if /^\/api/.test req.path
-  if !req.session.userId? and !req.query?.play?
-=======
-  return next() if req.is('json')
+return next() if /^\/(api)|(v1)/.test req.path
 
-  unless req.query?.play? or req.getModel().get('_userId')
->>>>>>> 2641670e
-    res.redirect('/splash.html')
-  else
-    next()
+unless req.query?.play? or req.getModel().get('_userId')
+  res.redirect('/splash.html')
+else
+  next()
 
 module.exports.view = (req, res, next) ->
     model = req.getModel()
