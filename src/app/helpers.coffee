moment = require 'moment'
_ = require 'underscore'
relative = require 'relative-date'
algos = require './algos'

uuid = ->
  "xxxxxxxx-xxxx-4xxx-yxxx-xxxxxxxxxxxx".replace /[xy]/g, (c) ->
    r = Math.random() * 16 | 0
    v = (if c is "x" then r else (r & 0x3 | 0x8))
    v.toString 16

# Absolute diff between two dates
daysBetween = (yesterday, now, dayStart) ->
  #sanity-check reset-time (is it 24h time?)
  dayStart = 0 unless (dayStart? and (dayStart = parseInt(dayStart)) and dayStart >= 0 and dayStart <= 24)
  Math.abs moment(yesterday).startOf('day').add('h', dayStart).diff(moment(now), 'days')

dayMapping = dayMapping = {0:'su',1:'m',2:'t',3:'w',4:'th',5:'f',6:'s',7:'su'}

# http://stackoverflow.com/questions/2532218/pick-random-property-from-a-javascript-object
# obj: object
# returns random property (the value)
randomVal = (obj) ->
  result = undefined
  count = 0
  for key, val of obj
    result = val if Math.random() < (1 / ++count)
  result

removeWhitespace = (str) ->
  return '' unless str
  str.replace /\s/g, ''

username = (auth, override) ->
  #some people define custom profile name in Avatar -> Profile
  return override if override

  if auth?.facebook?.displayName?
    auth.facebook.displayName
  else if auth?.facebook?
    fb = auth.facebook
    if fb._raw then "#{fb.name.givenName} #{fb.name.familyName}" else fb.name
  else if auth?.local?
    auth.local.username
  else
    'Anonymous'

viewHelpers = (view) ->
  view.fn "percent", (x, y) ->
    x=1 if x==0
    Math.round(x/y*100)

  view.fn "round", (num) ->
    Math.round num

  view.fn "floor", (num) ->
    Math.floor num

  view.fn "ceil", (num) ->
    Math.ceil num

  view.fn "lt", (a, b) ->
    a < b
  view.fn 'gt', (a, b) -> a > b

  view.fn "tokens", (gp) ->
    return gp/0.25

  view.fn "mod", (a, b) ->
    parseInt(a) % parseInt(b) == 0

  view.fn "encodeiCalLink", (uid, apiToken) ->
    loc = window?.location.host or process.env.BASE_URL
    encodeURIComponent "http://#{loc}/v1/users/#{uid}/calendar.ics?apiToken=#{apiToken}"

  view.fn 'removeWhitespace', removeWhitespace

  view.fn "notEqual", (a, b) -> (a != b)
  view.fn "and", -> _.reduce arguments, (cumm, curr) -> cumm && curr
  view.fn "or", -> _.reduce arguments, (cumm, curr) -> cumm || curr

  view.fn "truarr", (num) -> num-1

  ###
    User
  ###
  view.fn "username", (auth, override) -> username(auth, override)
  view.fn "tnl", algos.tnl

  ###
    Items
  ###
  view.fn 'equipped', (user, type) ->
    {gender, armorSet} = user?.preferences || {'m', 'v1'}

    if type=='armor'
      armor = user?.items?.armor || 0
      if gender == 'f'
        return if (parseInt(armor) == 0) then "f_armor_#{armor}_#{armorSet}" else "f_armor_#{armor}"
      else
        return "m_armor_#{armor}"

    else if type=='head'
      head = user?.items?.head || 0
      if gender == 'f'
        return if (parseInt(head) > 1) then "f_head_#{head}_#{armorSet}" else "f_head_#{head}"
      else
        return "m_head_#{head}"

  view.fn "gold", (num) ->
    if num
      return (num).toFixed(1).split('.')[0]
    else
      return "0"

  view.fn "silver", (num) ->
    if num
      (num).toFixed(2).split('.')[1]
    else
      return "00"

  ###
    Tasks
  ###
  view.fn 'taskClasses', (task, dayStart, lastCron) ->
    return unless task
    {type, completed, value, repeat} = task

    classes = type

    now = moment().day()

    # calculate the current contextual day (e.g. if it's 12 AM Fri and the user's custom day start is 4 AM, then we should still act like it's Thursday)
    dayStart = 0 unless (dayStart? and (dayStart = parseInt(dayStart)) and dayStart >= 0 and dayStart <= 24)
    hourDiff = Math.abs moment(lastCron).startOf('day').add('h', dayStart).diff(moment(now), 'hours')
    dayStamp = moment(now).add('h', hourDiff)
    day = dayStamp.day()

    # show as completed if completed (naturally) or not required for today
    if type in ['todo', 'daily']
      if completed or (repeat and (repeat[dayMapping[day]] == false))
        classes += " completed"
      else
        classes += " uncompleted"

    if value < -20
      classes += ' color-worst'
    else if value < -10
      classes += ' color-worse'
    else if value < -1
      classes += ' color-bad'
    else if value < 1
      classes += ' color-neutral'
    else if value < 5
      classes += ' color-good'
    else if value < 10
      classes += ' color-better'
    else
      classes += ' color-best'
    return classes

  view.fn 'ownsPet', (pet, userPets) -> !!userPets && userPets.indexOf(pet) != -1

  view.fn 'count', (arr) -> arr?.length or 0

  view.fn 'friendlyTimestamp', (timestamp) -> moment(timestamp).format('MM/DD h:mm:ss a')

  view.fn 'newChatMessages', (messages, lastMessageSeen) ->
    return false unless messages?.length > 0
    messages && messages[0].id != lastMessageSeen

<<<<<<< HEAD
module.exports = { viewHelpers, removeWhitespace, randomVal, daysBetween, dayMapping, username, uuid }
=======
  view.fn 'indexOf', (str1, str2) ->
    return false unless str1 && str2
    str1.indexOf(str2) != -1

  view.fn 'relativeDate', relative

module.exports = { viewHelpers, removeWhitespace, randomVal, daysBetween, dayMapping, username }
>>>>>>> 669cdb35
<|MERGE_RESOLUTION|>--- conflicted
+++ resolved
@@ -2,12 +2,6 @@
 _ = require 'underscore'
 relative = require 'relative-date'
 algos = require './algos'
-
-uuid = ->
-  "xxxxxxxx-xxxx-4xxx-yxxx-xxxxxxxxxxxx".replace /[xy]/g, (c) ->
-    r = Math.random() * 16 | 0
-    v = (if c is "x" then r else (r & 0x3 | 0x8))
-    v.toString 16
 
 # Absolute diff between two dates
 daysBetween = (yesterday, now, dayStart) ->
@@ -169,14 +163,10 @@
     return false unless messages?.length > 0
     messages && messages[0].id != lastMessageSeen
 
-<<<<<<< HEAD
-module.exports = { viewHelpers, removeWhitespace, randomVal, daysBetween, dayMapping, username, uuid }
-=======
   view.fn 'indexOf', (str1, str2) ->
     return false unless str1 && str2
     str1.indexOf(str2) != -1
 
   view.fn 'relativeDate', relative
 
-module.exports = { viewHelpers, removeWhitespace, randomVal, daysBetween, dayMapping, username }
->>>>>>> 669cdb35
+module.exports = { viewHelpers, removeWhitespace, randomVal, daysBetween, dayMapping, username }