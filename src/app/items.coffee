items = require 'habitrpg-shared/script/items'
_ = require 'underscore'

<<<<<<< HEAD
items = module.exports.items =
  weapon: [
    {index: 0, text: "Training Sword", classes: "weapon_0", notes:'Training weapon.', strength: 0, value:0}
    {index: 1, text: "Sword", classes:'weapon_1', notes:'Increases experience gain by 3%.', strength: 3, value:20}
    {index: 2, text: "Axe", classes:'weapon_2', notes:'Increases experience gain by 6%.', strength: 6, value:30}
    {index: 3, text: "Morningstar", classes:'weapon_3', notes:'Increases experience gain by 9%.', strength: 9, value:45}
    {index: 4, text: "Blue Sword", classes:'weapon_4', notes:'Increases experience gain by 12%.', strength: 12, value:65}
    {index: 5, text: "Red Sword", classes:'weapon_5', notes:'Increases experience gain by 15%.', strength: 15, value:90}
    {index: 6, text: "Golden Sword", classes:'weapon_6', notes:'Increases experience gain by 18%.', strength: 18, value:120}
    {index: 7, text: "Dark Souls Blade", classes:'weapon_7', notes:'Increases experience gain by 21%.', strength: 21, value:150}
  ]
  armor: [
    {index: 0, text: "Cloth Armor", classes: 'armor_0', notes:'Training armor.', defense: 0, value:0}
    {index: 1, text: "Leather Armor", classes: 'armor_1', notes:'Decreases HP loss by 4%.', defense: 4, value:30}
    {index: 2, text: "Chain Mail", classes: 'armor_2', notes:'Decreases HP loss by 6%.', defense: 6, value:45}
    {index: 3, text: "Plate Mail", classes: 'armor_3', notes:'Decreases HP loss by 7%.', defense: 7, value:65}
    {index: 4, text: "Red Armor", classes: 'armor_4', notes:'Decreases HP loss by 8%.', defense: 8, value:90}
    {index: 5, text: "Golden Armor", classes: 'armor_5', notes:'Decreases HP loss by 10%.', defense: 10, value:120}
    {index: 6, text: "Shade Armor", classes: 'armor_6', notes:'Decreases HP loss by 12%.', defense: 12, value:150}
  ]
  head: [
    {index: 0, text: "No Helm", classes: 'head_0', notes:'Training helm.', defense: 0, value:0}
    {index: 1, text: "Leather Helm", classes: 'head_1', notes:'Decreases HP loss by 2%.', defense: 2, value:15}
    {index: 2, text: "Chain Coif", classes: 'head_2', notes:'Decreases HP loss by 3%.', defense: 3, value:25}
    {index: 3, text: "Plate Helm", classes: 'head_3', notes:'Decreases HP loss by 4%.', defense: 4, value:45}
    {index: 4, text: "Red Helm", classes: 'head_4', notes:'Decreases HP loss by 5%.', defense: 5, value:60}
    {index: 5, text: "Golden Helm", classes: 'head_5', notes:'Decreases HP loss by 6%.', defense: 6, value:80}
    {index: 6, text: "Shade Helm", classes: 'head_6', notes:'Decreases HP loss by 7%.', defense: 7, value:100}
  ]
  shield: [
    {index: 0, text: "No Shield", classes: 'shield_0', notes:'No Shield.', defense: 0, value:0}
    {index: 1, text: "Wooden Shield", classes: 'shield_1', notes:'Decreases HP loss by 3%', defense: 3, value:20}
    {index: 2, text: "Buckler", classes: 'shield_2', notes:'Decreases HP loss by 4%.', defense: 4, value:35}
    {index: 3, text: "Enforced Shield", classes: 'shield_3', notes:'Decreases HP loss by 5%.', defense: 5, value:55}
    {index: 4, text: "Red Shield", classes: 'shield_4', notes:'Decreases HP loss by 7%.', defense: 7, value:70}
    {index: 5, text: "Golden Shield", classes: 'shield_5', notes:'Decreases HP loss by 8%.', defense: 8, value:90}
    {index: 6, text: "Tormented Skull", classes: 'shield_6', notes:'Decreases HP loss by 9%.', defense: 9, value:120}
  ]
  potion: {type: 'potion', text: "Potion", notes: "Recover 15 HP, instant use.", value: 25, classes: 'potion'}
  reroll: {type: 'reroll', text: "Re-Roll", classes: 'reroll', notes: "Resets your task values back to 0 (yellow). Useful when everything's red and it's hard to stay alive.", value:0 }

  pets: [
    {text: 'Wolf', name: 'Wolf', value: 3}
    {text: 'Tiger Cub', name: 'TigerCub', value: 3}
    #{text: 'Polar Bear Cub', name: 'PolarBearCub', value: 3} #commented out because there are no polarbear modifiers yet, special drop?
    {text: 'Panda Cub', name: 'PandaCub', value: 3}
    {text: 'Lion Cub', name: 'LionCub', value: 3}
    {text: 'Fox', name: 'Fox', value: 3}
    {text: 'Flying Pig', name: 'FlyingPig', value: 3}
    {text: 'Dragon', name: 'Dragon', value: 3}
    {text: 'Cactus', name: 'Cactus', value: 3}
    {text: 'Bear Cub', name: 'BearCub', value: 3}
  ]

  hatchingPotions: [
    {text: 'Base', name: 'Base', notes: "Hatches your pet in it's base form.", value: 1}
    {text: 'White', name: 'White', notes: 'Turns your animal into a White pet.', value: 2}
    {text: 'Desert', name: 'Desert', notes: 'Turns your animal into a Desert pet.', value: 2}
    {text: 'Red', name: 'Red', notes: 'Turns your animal into a Red pet.', value: 3}
    {text: 'Shade', name: 'Shade', notes: 'Turns your animal into a Shade pet.', value: 3}
    {text: 'Skeleton', name: 'Skeleton', notes: 'Turns your animal into a Skeleton.', value: 3}
    {text: 'Zombie', name: 'Zombie', notes: 'Turns your animal into a Zombie.', value: 4}
    {text: 'Cotton Candy Pink', name: 'CottonCandyPink', notes: 'Turns your animal into a Cotton Candy Pink pet.', value: 4}
    {text: 'Cotton Candy Blue', name: 'CottonCandyBlue', notes: 'Turns your animal into a Cotton Candy Blue pet.', value: 4}
    {text: 'Golden', name: 'Golden', notes: 'Turns your animal into a Golden pet.', value: 5}
  ]

# add "type" to each item, so we can reference that as "weapon" or "armor" in the html
_.each ['weapon', 'armor', 'head', 'shield'], (key) ->
  _.each items[key], (item) -> item.type = key

_.each items.pets, (pet) -> pet.notes = 'Find a hatching potion to pour on this egg, and one day it will hatch into a loyal pet.'
_.each items.hatchingPotions, (hatchingPotion) -> hatchingPotion.notes = "Pour this on an egg, and it will hatch as a #{hatchingPotion.text} pet."

=======
>>>>>>> 598f2f6c
###
  server exports
###
module.exports.server = (model) ->
  model.set '_items', items.items
  updateStore(model)

###
  app exports
###
module.exports.app = (appExports, model) ->
  user = model.at '_user'

  appExports.buyItem = (e, el) ->
    [type, value, index] = [ $(el).attr('data-type'), $(el).attr('data-value'), $(el).attr('data-index') ]
    if changes = items.buyItem(user.get(), type, value, index)
      _.each changes, (v,k) -> user.set k,v
      updateStore(model)

  appExports.activateRewardsTab = ->
    model.set '_activeTabRewards', true
    model.set '_activeTabPets', false
  appExports.activatePetsTab = ->
    model.set '_activeTabPets', true
    model.set '_activeTabRewards', false

module.exports.updateStore = updateStore = (model) ->
  nextItems = items.updateStore(model.get('_user'))
  _.each nextItems, (v,k) -> model.set("_items.next.#{k}",v)






<|MERGE_RESOLUTION|>--- conflicted
+++ resolved
@@ -1,83 +1,6 @@
 items = require 'habitrpg-shared/script/items'
 _ = require 'underscore'
 
-<<<<<<< HEAD
-items = module.exports.items =
-  weapon: [
-    {index: 0, text: "Training Sword", classes: "weapon_0", notes:'Training weapon.', strength: 0, value:0}
-    {index: 1, text: "Sword", classes:'weapon_1', notes:'Increases experience gain by 3%.', strength: 3, value:20}
-    {index: 2, text: "Axe", classes:'weapon_2', notes:'Increases experience gain by 6%.', strength: 6, value:30}
-    {index: 3, text: "Morningstar", classes:'weapon_3', notes:'Increases experience gain by 9%.', strength: 9, value:45}
-    {index: 4, text: "Blue Sword", classes:'weapon_4', notes:'Increases experience gain by 12%.', strength: 12, value:65}
-    {index: 5, text: "Red Sword", classes:'weapon_5', notes:'Increases experience gain by 15%.', strength: 15, value:90}
-    {index: 6, text: "Golden Sword", classes:'weapon_6', notes:'Increases experience gain by 18%.', strength: 18, value:120}
-    {index: 7, text: "Dark Souls Blade", classes:'weapon_7', notes:'Increases experience gain by 21%.', strength: 21, value:150}
-  ]
-  armor: [
-    {index: 0, text: "Cloth Armor", classes: 'armor_0', notes:'Training armor.', defense: 0, value:0}
-    {index: 1, text: "Leather Armor", classes: 'armor_1', notes:'Decreases HP loss by 4%.', defense: 4, value:30}
-    {index: 2, text: "Chain Mail", classes: 'armor_2', notes:'Decreases HP loss by 6%.', defense: 6, value:45}
-    {index: 3, text: "Plate Mail", classes: 'armor_3', notes:'Decreases HP loss by 7%.', defense: 7, value:65}
-    {index: 4, text: "Red Armor", classes: 'armor_4', notes:'Decreases HP loss by 8%.', defense: 8, value:90}
-    {index: 5, text: "Golden Armor", classes: 'armor_5', notes:'Decreases HP loss by 10%.', defense: 10, value:120}
-    {index: 6, text: "Shade Armor", classes: 'armor_6', notes:'Decreases HP loss by 12%.', defense: 12, value:150}
-  ]
-  head: [
-    {index: 0, text: "No Helm", classes: 'head_0', notes:'Training helm.', defense: 0, value:0}
-    {index: 1, text: "Leather Helm", classes: 'head_1', notes:'Decreases HP loss by 2%.', defense: 2, value:15}
-    {index: 2, text: "Chain Coif", classes: 'head_2', notes:'Decreases HP loss by 3%.', defense: 3, value:25}
-    {index: 3, text: "Plate Helm", classes: 'head_3', notes:'Decreases HP loss by 4%.', defense: 4, value:45}
-    {index: 4, text: "Red Helm", classes: 'head_4', notes:'Decreases HP loss by 5%.', defense: 5, value:60}
-    {index: 5, text: "Golden Helm", classes: 'head_5', notes:'Decreases HP loss by 6%.', defense: 6, value:80}
-    {index: 6, text: "Shade Helm", classes: 'head_6', notes:'Decreases HP loss by 7%.', defense: 7, value:100}
-  ]
-  shield: [
-    {index: 0, text: "No Shield", classes: 'shield_0', notes:'No Shield.', defense: 0, value:0}
-    {index: 1, text: "Wooden Shield", classes: 'shield_1', notes:'Decreases HP loss by 3%', defense: 3, value:20}
-    {index: 2, text: "Buckler", classes: 'shield_2', notes:'Decreases HP loss by 4%.', defense: 4, value:35}
-    {index: 3, text: "Enforced Shield", classes: 'shield_3', notes:'Decreases HP loss by 5%.', defense: 5, value:55}
-    {index: 4, text: "Red Shield", classes: 'shield_4', notes:'Decreases HP loss by 7%.', defense: 7, value:70}
-    {index: 5, text: "Golden Shield", classes: 'shield_5', notes:'Decreases HP loss by 8%.', defense: 8, value:90}
-    {index: 6, text: "Tormented Skull", classes: 'shield_6', notes:'Decreases HP loss by 9%.', defense: 9, value:120}
-  ]
-  potion: {type: 'potion', text: "Potion", notes: "Recover 15 HP, instant use.", value: 25, classes: 'potion'}
-  reroll: {type: 'reroll', text: "Re-Roll", classes: 'reroll', notes: "Resets your task values back to 0 (yellow). Useful when everything's red and it's hard to stay alive.", value:0 }
-
-  pets: [
-    {text: 'Wolf', name: 'Wolf', value: 3}
-    {text: 'Tiger Cub', name: 'TigerCub', value: 3}
-    #{text: 'Polar Bear Cub', name: 'PolarBearCub', value: 3} #commented out because there are no polarbear modifiers yet, special drop?
-    {text: 'Panda Cub', name: 'PandaCub', value: 3}
-    {text: 'Lion Cub', name: 'LionCub', value: 3}
-    {text: 'Fox', name: 'Fox', value: 3}
-    {text: 'Flying Pig', name: 'FlyingPig', value: 3}
-    {text: 'Dragon', name: 'Dragon', value: 3}
-    {text: 'Cactus', name: 'Cactus', value: 3}
-    {text: 'Bear Cub', name: 'BearCub', value: 3}
-  ]
-
-  hatchingPotions: [
-    {text: 'Base', name: 'Base', notes: "Hatches your pet in it's base form.", value: 1}
-    {text: 'White', name: 'White', notes: 'Turns your animal into a White pet.', value: 2}
-    {text: 'Desert', name: 'Desert', notes: 'Turns your animal into a Desert pet.', value: 2}
-    {text: 'Red', name: 'Red', notes: 'Turns your animal into a Red pet.', value: 3}
-    {text: 'Shade', name: 'Shade', notes: 'Turns your animal into a Shade pet.', value: 3}
-    {text: 'Skeleton', name: 'Skeleton', notes: 'Turns your animal into a Skeleton.', value: 3}
-    {text: 'Zombie', name: 'Zombie', notes: 'Turns your animal into a Zombie.', value: 4}
-    {text: 'Cotton Candy Pink', name: 'CottonCandyPink', notes: 'Turns your animal into a Cotton Candy Pink pet.', value: 4}
-    {text: 'Cotton Candy Blue', name: 'CottonCandyBlue', notes: 'Turns your animal into a Cotton Candy Blue pet.', value: 4}
-    {text: 'Golden', name: 'Golden', notes: 'Turns your animal into a Golden pet.', value: 5}
-  ]
-
-# add "type" to each item, so we can reference that as "weapon" or "armor" in the html
-_.each ['weapon', 'armor', 'head', 'shield'], (key) ->
-  _.each items[key], (item) -> item.type = key
-
-_.each items.pets, (pet) -> pet.notes = 'Find a hatching potion to pour on this egg, and one day it will hatch into a loyal pet.'
-_.each items.hatchingPotions, (hatchingPotion) -> hatchingPotion.notes = "Pour this on an egg, and it will hatch as a #{hatchingPotion.text} pet."
-
-=======
->>>>>>> 598f2f6c
 ###
   server exports
 ###
