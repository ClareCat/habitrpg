async = require 'async'
moment = require 'moment'
_ = require 'underscore'
content = require './content'
helpers = require './helpers'
browser = require './browser'
schema = require './schema'
MODIFIER = .03 # each new level, armor, weapon add 3% modifier (this number may change)
user = undefined
model = undefined

# This is required by all the functions, make sure it's set before anythign else is called
setModel = (m) ->
  model = m
  user = model.at('_user')

###
  Calculates Exp & GP modification based on weapon & lvl
  {value} task.value for gain
  {modifiers} may manually pass in stats as {weapon, exp}. This is used for testing
###
expModifier = (value, modifiers = {}) ->
  weapon = modifiers.weapon || user.get('items.weapon')
  lvl = modifiers.lvl || user.get('stats.lvl')
  dmg = weapon * MODIFIER # each new weapon increases exp gain
  dmg += (lvl-1) * MODIFIER # same for lvls
  modified = value + (value * dmg)
  return modified

### 
  Calculates HP-loss modification based on armor & lvl
  {value} task.value which is hurting us
  {modifiers} may manually pass in modifier as {armor, lvl}. This is used for testing
###
hpModifier = (value, modifiers = {}) ->
  armor = modifiers.armor || user.get('items.armor')
  lvl = modifiers.lvl || user.get('stats.lvl')
  ac = armor * MODIFIER # each new armor decreases HP loss
  ac += (lvl-1) * MODIFIER # same for lvls
  modified = value - (value * ac)
  return modified
  
###
  Calculates the next task.value based on direction
  For negative values, use a line: something like y=-.1x+1
  For positibe values, taper off with inverse log: y=.9^x
  Would love to use inverse log for the whole thing, but after 13 fails it hits infinity. Revisit this formula later
  {currentValue} the current value of the task, determines it's next value
  {direction} 'up' or 'down'
###
taskDeltaFormula = (currentValue, direction) ->
  sign = if (direction == "up") then 1 else -1
  delta = if (currentValue < 0) then (( -0.1 * currentValue + 1 ) * sign) else (( Math.pow(0.9,currentValue) ) * sign)
  return delta

###
  Updates user stats with new stats. Handles death, leveling up, etc
  {stats} new stats
  {update} if aggregated changes, pass in userObj as update. otherwise commits will be made immediately
###
updateStats = (newStats, batch) ->
  obj = batch.obj()

  # if user is dead, dont do anything
  return if obj.stats.lvl == 0

  if newStats.hp?
    # Game Over
    if newStats.hp <= 0
      obj.stats.lvl = 0 # signifies dead
      obj.stats.hp = 0
      return
    else
      obj.stats.hp = newStats.hp

  if newStats.exp?
    # level up & carry-over exp
    tnl = model.get '_tnl'
    if newStats.exp >= tnl
      newStats.exp -= tnl
      obj.stats.lvl++
      obj.stats.hp = 50
    if !obj.flags.itemsEnabled and obj.stats.lvl >= 2
      # Set to object, then also send to browser right away to get model.on() subscription notification
      batch.set 'flags.itemsEnabled', true
      obj.flags.itemsEnabled = true
    if !obj.flags.partyEnabled and obj.stats.lvl >= 3
      batch.set 'flags.partyEnabled', true
      obj.flags.partyEnabled = true
    obj.stats.exp = newStats.exp

  if newStats.gp?
    #FIXME what was I doing here? I can't remember, gp isn't defined
    gp = 0.0 if (!gp? or gp<0)
    obj.stats.gp = newStats.gp

# {taskId} task you want to score
# {direction} 'up' or 'down'
# {times} # times to call score on this task (1 unless cron, usually)
# {update} if we're running updates en-mass (eg, cron on server) pass in userObj
score = (taskId, direction, times, batch, cron) ->
  commit = false
  unless batch?
    commit = true
    batch = new schema.BatchUpdate(model)
    batch.startTransaction()
  obj = batch.obj()

  {gp, hp, exp, lvl} = obj.stats

  taskPath = "tasks.#{taskId}"
  taskObj = obj.tasks[taskId]
  {type, value} = taskObj

  delta = 0
  times ?= 1
  calculateDelta = (adjustvalue=true) ->
    # If multiple days have passed, multiply times days missed
    _.times times, (n) ->
      # Each iteration calculate the delta (nextDelta), which is then accumulated in delta
      # (aka, the total delta). This weirdness won't be necessary when calculating mathematically
      # rather than iteratively
      nextDelta = taskDeltaFormula(value, direction)
      value += nextDelta if adjustvalue
      delta += nextDelta

  addPoints = ->
    modified = expModifier(delta)
    exp += modified
    gp += modified

  subtractPoints = ->
    modified = hpModifier(delta)
    hp += modified

  switch type
    when 'habit'
      # Don't adjust values for habits that don't have both + and -
      adjustvalue = if (taskObj.up==false or taskObj.down==false) then false else true
      calculateDelta(adjustvalue)
      # Add habit value to habit-history (if different)
      if (delta > 0) then addPoints() else subtractPoints()
      taskObj.history ?= []
      if taskObj.value != value
        historyEntry = { date: +new Date, value: value }
        taskObj.history.push historyEntry
        batch.set "#{taskPath}.history", taskObj.history

    when 'daily'
      calculateDelta()
      if cron? # cron
        subtractPoints()
      else
        addPoints() # obviously for delta>0, but also a trick to undo accidental checkboxes

    when 'todo'
      calculateDelta()
      unless cron? # don't touch stats on cron
        addPoints() # obviously for delta>0, but also a trick to undo accidental checkboxes

    when 'reward'
      # Don't adjust values for rewards
      calculateDelta(false)
      # purchase item
<<<<<<< HEAD
      money -= Math.abs(taskObj.value)
=======
      gp -= taskObj.value
>>>>>>> 9854bc1a
      num = parseFloat(taskObj.value).toFixed(2)
      # if too expensive, reduce health & zero gp
      if gp < 0
        hp += gp # hp - gp difference
        gp = 0

  taskObj.value = value
  batch.set "#{taskPath}.value", taskObj.value
  origStats = _.clone obj.stats
  updateStats {hp: hp, exp: exp, gp: gp}, batch
  if commit
    # newStats / origStats is a glorious hack to trick Derby into seeing the change in model.on(*)
    newStats = _.clone batch.obj().stats
    _.each Object.keys(origStats), (key) -> obj.stats[key] = origStats[key]
    batch.setStats(newStats)
#    batch.setStats()
    batch.commit()
  return delta

###
  At end of day, add value to all incomplete Daily & Todo tasks (further incentive)
  For incomplete Dailys, deduct experience
###
cron = () ->
  today = +new Date
  daysPassed = helpers.daysBetween(today, user.get('lastCron'))
  if daysPassed > 0
    batch = new schema.BatchUpdate(model)
    batch.startTransaction()
    batch.set 'lastCron', today
    obj = batch.obj()
    hpBefore = obj.stats.hp #we'll use this later so we can animate hp loss
    # Tally each task
    todoTally = 0
    _.each obj.tasks, (taskObj) ->
      unless taskObj.id?
        console.error "a task had a null id during cron, this should not be happening"
        return

      {id, type, completed, repeat} = taskObj
      if type in ['todo', 'daily']
        # Deduct experience for missed Daily tasks,
        # but not for Todos (just increase todo's value)
        unless completed
          # for todos & typical dailies, these are equivalent
          daysFailed = daysPassed
          # however, for dailys which have repeat dates, need
          # to calculate how many they've missed according to their own schedule
          if type=='daily' && repeat
            daysFailed = 0
            _.times daysPassed, (n) ->
              thatDay = moment().subtract('days', n+1)
              if repeat[helpers.dayMapping[thatDay.day()]]==true
                daysFailed++
          score id, 'down', daysFailed, batch, true

        if type == 'daily'
          taskObj.history ?= []
          taskObj.history.push { date: +new Date, value: value }
          batch.set "tasks.#{taskObj.id}.history", taskObj.history
          batch.set "tasks.#{taskObj.id}.completed", false
        else
          value = obj.tasks[taskObj.id].value #get updated value
          absVal = if (completed) then Math.abs(value) else value
          todoTally += absVal

    # Finished tallying
    obj.history ?= {}; obj.history.todos ?= []; obj.history.exp ?= []
    obj.history.todos.push { date: today, value: todoTally }
    # tally experience
    expTally = obj.stats.exp
    lvl = 0 #iterator
    while lvl < (obj.stats.lvl-1)
      lvl++
      expTally += (lvl*100)/5
    obj.history.exp.push  { date: today, value: expTally }

    # Set the new user specs, and animate HP loss
    [hpAfter, obj.stats.hp] = [obj.stats.hp, hpBefore]
    batch.setStats()
    batch.set('history', obj.history)
    batch.commit()
    browser.resetDom(model)
    setTimeout (-> user.set 'stats.hp', hpAfter), 1000 # animate hp loss


module.exports = {
  setModel: setModel
  MODIFIER: MODIFIER
  score: score
  cron: cron

  # testing stuff
  expModifier: expModifier
  hpModifier: hpModifier
  taskDeltaFormula: taskDeltaFormula
}<|MERGE_RESOLUTION|>--- conflicted
+++ resolved
@@ -162,11 +162,7 @@
       # Don't adjust values for rewards
       calculateDelta(false)
       # purchase item
-<<<<<<< HEAD
-      money -= Math.abs(taskObj.value)
-=======
-      gp -= taskObj.value
->>>>>>> 9854bc1a
+      gp -= Math.abs(taskObj.value)
       num = parseFloat(taskObj.value).toFixed(2)
       # if too expensive, reduce health & zero gp
       if gp < 0
