--- conflicted
+++ resolved
@@ -4,44 +4,6 @@
 moment = require 'moment'
 character = require './character'
 
-<<<<<<< HEAD
-=======
-module.exports.view = (view) ->
-  view.fn 'taskClasses', (task, filters) ->
-    return unless task
-    {type, completed, value, repeat} = task
-
-    for filter, enabled of filters
-      if enabled and not task.tags?[filter]
-        # All the other classes don't matter
-        return 'hide'
-
-    classes = type
-
-    # show as completed if completed (naturally) or not required for today
-    if type in ['todo', 'daily']
-      if completed or (repeat and repeat[helpers.dayMapping[moment().day()]]==false)
-        classes += " completed"
-      else
-        classes += " uncompleted"
-
-    if value < -20
-      classes += ' color-worst'
-    else if value < -10
-      classes += ' color-worse'
-    else if value < -1
-      classes += ' color-bad'
-    else if value < 1
-      classes += ' color-neutral'
-    else if value < 5
-      classes += ' color-good'
-    else if value < 10
-      classes += ' color-better'
-    else
-      classes += ' color-best'
-    return classes
-
->>>>>>> b287d854
 module.exports.app = (appExports, model) ->
   user = model.at('_user')
 
