--- conflicted
+++ resolved
@@ -3,11 +3,7 @@
   h5 {{header}}
   table.table.table-striped
     tr(ng-repeat='drop in quest.drop.items')
-<<<<<<< HEAD
       td {{drop.text}}
-=======
-      td {{quest.drop.text}}
->>>>>>> ef97abf1
     tr
       td {{quest.drop.exp}} 
         =env.t('experience')
