--- conflicted
+++ resolved
@@ -1,49 +1,16 @@
-<<<<<<< HEAD
-<alerts:>
-    {#if _flash.error}
-        <ul class="unstyled alert alert-error">
-            {#each _flash.error as :error}<li>{:error}</li>{/}
-        </ul>
-    {/}
-
-    {#if equal(_user.flags.algosNotification,'show')}
-        <div class='alert alert-success'>
-            <a x-bind="click:closeAlgosNotification" class=pull-right>✕</a>
-            <p>New features! Custom day start, new and better algorithms, authentication enhancements. See <a target="_blank" href="http://habitrpg.tumblr.com/post/44468869138/custom-day-start-better-algorithms-auth-enhancements">details here.</a>
-            &nbsp;"Hey, I had more Exp before this roll-out!" <a data-target="#restore-modal" data-toggle=modal>Restore your Exp here.</a></p>
-        </div>
-    {/}
-
-    {#if equal(_user.flags.onliesNotification, 'show')}
-        <div class='alert alert-success'>
-            <a x-bind="click:closeOnliesNotification " class=pull-right>✕</a>
-            <p>
-                "Onlies" now gain / lose value just like other habits, and are reset back to 0 at the beginning of each day.
-                &nbsp;See <a target="_blank" href="https://trello.com/card/shading-onlies/50e5d3684fe3a7266b0036d6/67">details here</a>, and
-                &nbsp;chime in with your recommendations on this mechanic.
-=======
 <newStuff:>
     {#if equal(_user.flags.newStuff,'show')}
         <div class='new-stuff'>
             <p class='alert alert-success'>
                 <a href="https://github.com/lefnire/habitrpg/blob/develop/CHANGELOG.md#3212013" target="_blank">New Stuff!</a>  <a x-bind="click:closeNewStuff"><i class='icon-remove'></i></a>
->>>>>>> 7c771261
             </p>
 
         </div>
     {/}
 
-<<<<<<< HEAD
-    {#if equal(_user.flags.priorityNotification, 'show')}
-        <div class='alert alert-success'>
-            <a x-bind="click:closePriorityNotification" class=pull-right>✕</a>
-            <p>New Feature: Priority Multiplier! You can now multiply "more important" tasks on a 1x, 1.5x, or 2x scale. <a target="_blank" href="https://trello.com/card/priority-multiplier/50e5d3684fe3a7266b0036d6/17">See details</a>.</p>
-        </div>
-=======
 <flash:>
     {#if _flash.error}
         <ul class="unstyled alert alert-error">
             {#each _flash.error as :error}<li>{:error}</li>{/}
         </ul>
->>>>>>> 7c771261
     {/}