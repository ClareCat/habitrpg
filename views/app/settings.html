<modals:>
    {{#if _loggedIn}}
        <app:modals:modal modalId="settings-modal" header="Settings">
            <ul class="nav nav-tabs">
                <li class="active"><a data-toggle="tab" href="#" data-target="#settings-settings">General</a></li>
                <li><a data-toggle="tab" href="#" data-target="#settings-api">API</a></li>
            </ul>

            <div class="tab-content">
                <div class="tab-pane active" id="settings-settings">
                    <h4>Custom Day Start</h4>
                    <div class="input-append">
                        <input class="span2" type="number" min=0 max=24 value={_user.preferences.dayStart} />
                        <span class="add-on">:00 (24h)</span>
                    </div>
                    <div>
                        <small>Habit defaults to check and reset your dailies at midnight each day. You can customize that here (Enter number between 0 and 24).</small>
                    </div>

                    <hr/>
<<<<<<< HEAD
                    <h4>Toggle Header</h4>
                    <button x-bind="click:toggleHeader">{#if _user.preferences.hideHeader}Show{else}Hide{/}</button>
=======
                    <h4>Misc</h4>
                    <button x-bind="click:toggleHeader">{#if _user.preferences.hideHeader}Show Header{else}Hide Header{/}</button>
                    {#unless _user.flags.partyEnabled}&nbsp;<button x-bind="click:manuallyUnlockParties" data-dismiss='modal' rel=tooltip title="Parties are unlocked automatically for usability reasons, but you can override that here.">Enable Parties</button>{/}
>>>>>>> 545e5fc2

                    {{#if _user.auth.local}}
                        <hr/>
                        <h4>Change Password</h4>
                        <derby-auth:changePassword />
                    {{/}}

                    <hr/>
                    <h4>Danger Zone</h4>
                    <a class='btn btn-danger' data-target="#reset-modal" data-toggle="modal" rel=tooltip title="Resets your entire account (dangerous).">Reset</a>
                    &nbsp;<a class='btn btn-danger' data-target="#restore-modal" data-toggle="modal" rel=tooltip title="Restores attributes to your character.">Restore</a>
                    &nbsp;<a class='btn btn-danger' data-target="#delete-modal" data-toggle="modal" rel=tooltip title="Delete your account.">Delete</a>
                </div>
                <div class="tab-pane" id="settings-api">
                    <small>Copy these for use in third party applications.</small>
                    <h6>User ID</h6>
                    <pre class=prettyprint>{_user.id}</pre>

                    <h6>API Token</h6>
                    <pre class=prettyprint>{_user.apiToken}</pre>
                </div>
            </div>

            <@footer>
                <button class="btn" data-dismiss="modal" aria-hidden="true">Close</button>
            </@footer>
        </app:modals:modal>

        <app:modals:modal modalId="reset-modal" header="Reset">
            <p>This resets your entire account - your tasks will be deleted and your character will start over.</p>
            <p>This is highly discouraged because you'll lose historical data, which is useful for graphing your progress over time. However, some people find it useful in the beginning after playing with the app for a while.</p>
            <@footer>
                <button class="btn" data-dismiss="modal" aria-hidden="true">Close</button>
                <button data-dismiss="modal" x-bind=click:reset class="btn btn-danger">Reset</button>
            </@footer>
        </app:modals:modal>

        <app:modals:modal modalId="restore-modal" header="Restore">
            <p>HabitRPG is quite Beta-quality at present, and many find they need to restore character attributes as a result. Enter your numbers here and it will be applied automatically to your character. This will be removed once Habit is more stable.</p>

            {#with _user}
            <form id='restore-form' class="form-horizontal">
                <h3>Stats</h3>
                <div class="input-prepend">
                    <span class="add-on">HP</span>
                    <input class="span2" type="number" data-for='stats.hp' value="{{.stats.hp}}">
                </div>
                <div class="input-prepend">
                    <span class="add-on">Exp</span>
                    <input class="span2" type="number" data-for='stats.exp' value="{{.stats.exp}}">
                </div>
                <div class="input-prepend">
                    <span class="add-on">GP</span>
                    <input class="span2" type="number" data-for='stats.gp' value="{{.stats.gp}}">
                </div>
                <div class="input-prepend">
                    <span class="add-on">Level</span>
                    <input class="span2" type="number" data-for='stats.lvl' value="{{.stats.lvl}}">
                </div>

                <h3>Items</h3>
                <div class="input-prepend">
                    <span class="add-on">Weapon</span>
                    <input class="span2" type="number" data-for='items.weapon' value="{{.items.weapon}}">
                </div>
                <div class="input-prepend">
                    <span class="add-on">Armor</span>
                    <input class="span2" type="number" data-for='items.armor' value="{{.items.armor}}">
                </div>
                <div class="input-prepend">
                    <span class="add-on">Helm</span>
                    <input class="span2" type="number" data-for='items.head' value="{{.items.head}}">
                </div>
                <div class="input-prepend">
                    <span class="add-on">Shield</span>
                    <input class="span2" type="number" data-for='items.shield' value="{{.items.shield}}">
                </div>

            </form>
            {/}

            <@footer>
                <button class="btn" x-bind="click:restoreSave" data-dismiss="modal" aria-hidden="true">Save & Close</button>
            </@footer>
        </app:modals:modal>

        <app:modals:modal modalId="delete-modal" header="Delete Account">
            <p>Woa woa woa! Are you sure? This will seriously delete your account forever, and it can never be restored. If you're absolutely certain, type <strong>DELETE</strong> into the text-box below.</p>
            <p><input type="text" value="{_deleteAccount}" /></p>
            <@footer>
                <button class="btn btn-large" data-dismiss="modal" aria-hidden="true">Cancel</button>
                <button data-dismiss="modal" x-bind="click:deleteAccount" class="btn btn-danger btn-small {#unless equal(_deleteAccount,'DELETE')}disabled{/}">Delete Account</button>
            </@footer>
        </app:modals:modal>

    {{else}}
        <app:modals:modal modalId="login-modal" header="Login / Register">
            <a href="/auth/facebook"><img src='/img/facebook-login-register.jpeg' alt="Login / Register With Facebook"/></a>
            <h3>Or</h3>

            <ul class="nav nav-tabs">
                <li class="active"><a href="#" data-toggle="tab" data-target="#login">Login</a></li>
                <li><a href="#" data-toggle="tab" data-target="#register">Register</a></li>
            </ul>

            <div class="tab-content">
                <div class="tab-pane active" id="login"><derby-auth:login /></div>
                <div class="tab-pane" id="register"><derby-auth:register /></div>
            </div>
        </app:modals:modal>
    {{/}}

<menu:>
    <div class='pull-right'>
        {#unless _loggedIn}
        <a href="#" class="btn btn-small btn-info" data-target="#login-modal" data-toggle="modal">Login / Register</a>
        {else}
        <div class="btn-group">
            <button class="btn btn-small">
                {#if _user.party.invitation}<span class="badge badge-success">1</span>{/}
                {username(_user.auth)}
            </button>
            <button class="btn btn-small dropdown-toggle" data-toggle="dropdown">
                <span class="caret"></span>
            </button>
            <ul class="dropdown-menu">
                <li><a href="#" data-target="#settings-modal" data-toggle="modal">Settings</a></li>
                {#if _user.flags.partyEnabled}
                <li><a href="#" data-target="#party-modal" data-toggle="modal">
                    Party{#if _user.party.invitation}<span class="badge badge-success">1</span>{/}
                </a></li>
                {/}
                <li><a href='/logout'>Logout</a></li>
            </ul>
        </div>
        {/}
    </div><|MERGE_RESOLUTION|>--- conflicted
+++ resolved
@@ -18,14 +18,9 @@
                     </div>
 
                     <hr/>
-<<<<<<< HEAD
-                    <h4>Toggle Header</h4>
-                    <button x-bind="click:toggleHeader">{#if _user.preferences.hideHeader}Show{else}Hide{/}</button>
-=======
                     <h4>Misc</h4>
                     <button x-bind="click:toggleHeader">{#if _user.preferences.hideHeader}Show Header{else}Hide Header{/}</button>
                     {#unless _user.flags.partyEnabled}&nbsp;<button x-bind="click:manuallyUnlockParties" data-dismiss='modal' rel=tooltip title="Parties are unlocked automatically for usability reasons, but you can override that here.">Enable Parties</button>{/}
->>>>>>> 545e5fc2
 
                     {{#if _user.auth.local}}
                         <hr/>
