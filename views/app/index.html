--- conflicted
+++ resolved
@@ -7,12 +7,9 @@
 <import: src="footer">
 <import: src="settings">
 <import: src="party">
-<<<<<<< HEAD
 <import: src="pets">
 <import: src="game-pane">
-=======
 <import: src="filters">
->>>>>>> b287d854
 
 <Title:>
   HabitRPG | Gamify Your Life
@@ -40,14 +37,10 @@
   <br/>
   <div id="notification-area"></div>
   <div id="wrap">
-<<<<<<< HEAD
     <app:alerts:flash />
+    <app:filters:filters />
     <div id="exp-chart" style="display:none;"></div>
 
-=======
-    <app:alerts:alerts />
-    <app:filters:filters />
->>>>>>> b287d854
     <div id=main class="grid">
         <div class='{#if _gamePane}hidden{/}'><app:tasks:taskLists /></div>
         <div class='{#unless _gamePane}hidden{/}'><app:game-pane:main /></div>
