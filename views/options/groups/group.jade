a.pull-right.gem-wallet(popover-trigger='mouseenter', popover-title='Guild Bank', popover='Gems which your Guild leader can use for prizes in the upcoming Challenges feature.', popover-placement='left', popover-html='true')
  // <span class="task-action-btn tile flush bright add-gems-btn">＋</span>
  span.task-action-btn.tile.flush.neutral
    .Gems
    | {{group.balance * 4 | number:0 }} Guild Gems
.row-fluid
  .span4

    // ------ Information -------
    .modal(style='position: relative;top: auto;left: auto;right: auto;margin: 0 auto 20px;z-index: 1;max-width: 100%;')
      .modal-header
        span(ng-if='group.leader == user.id')
          button.btn.btn-primary.pull-right(ng-click='save(group)', ng-show='group._editing') Save
          button.btn.btn-default.pull-right(ng-click='group._editing = true', ng-hide='group._editing') Edit Group
        h3 {{group.name}}
      .modal-body
        div.whatever-options(ng-show='group._editing')
          .control-group.option-large
            label.control-label Group Name
            input.option-content(type='text', ng-model='group.name', placeholder='Group Name')
          .control-group.option-large
            label.control-label Description
            textarea.option-content(style='height:15em;', placeholder='Description', ng-model='group.description')
            include ../../shared/formatting-help
          .control-group.option-large
            label.control-label Logo URL
            input.option-content(type='url', placeholder='Logo URL', ng-model='group.logo')
          .control-group.option-large
            label.control-label Websites
            form(ng-submit='addWebsite(group)')
              input.option-content(type='url', ng-model='group._newWebsite', placeholder='Add Website')
            ul
              li(ng-repeat='website in group.websites')
                | {{website}}
                a(ng-click='removeWebsite(group, $index)')
                  i.icon-remove

          h4 Assign Group Leader
<<<<<<< HEAD
          select#group-leader-selection(ng-model='group._newLeader', ng-options='username(member.auth, member.profile.name) for member in group.members')
          
=======
          select#group-leader-selection
            option(ng-repeat='member in group.members', selected='member._id == _new.groupLeader') {{member.profile.name}}
          button(x-bind='click:assignGroupLeader', ng-click='notPorted()') Assign

          div(ng-show='group.websites')
            h4 Resources
            ul.unstyled
              li
                a(ng-repeat='website in group.websites', x-bind='click:removeAt', ng-click='notPorted()')
                  i.icon-trash
                a(target='_blank', href='{{website}}') {{website}}

>>>>>>> d9d769a0
        div(ng-show='!group._editing')
          img.pull-right(ng-show='group.logo', style='max-width:150px', ng-src='{{group.logo}}')
          markdown(ng-model='group.description')
          div(ng-show='group.websites')
            h4 Websites
            ul
              li(ng-repeat='website in group.websites')
                a(target='_blank', ng-href='{{website}}') {{website}}

    // ------ Information -------
    .modal(style='position: relative;top: auto;left: auto;right: auto;margin: 0 auto 20px;z-index: 1;max-width: 100%;')
      .modal-header
        h3 Members
      .modal-body
        table.table.table-striped
          tr(ng-repeat='member in group.members')
            td
              // allow leaders to ban members
              div(ng-show='group.leader == user.id && user.id!=member._id')
                a(ng-click='removeMember(group, member)')
                  i.icon-ban-circle(tooltip='Boot Member')
              a
                span(ng-class='{"badge badge-info": group.leader==member._id}', ng-click='clickMember(member._id, true)')
                  | {{member.profile.name}}
            td ({{member._id}})
        h4(ng-show='group.invites.length > 0') Invited
        table.table.table-striped
          tr(ng-repeat='invite in group.invites')
            td
              // allow leaders to ban members
              div(ng-show='group.leader == user.id')
                a(ng-click='removeMember(group, invite)')
                  i.icon-ban-circle(tooltip='Boot Member')
              a
                span(ng-click='clickMember(invite._id, true)')
                  | {{username(invite.auth, invite.profile.name)}}
            td ({{invite._id}})
      .modal-footer.whatever-options
        form.form-inline(ng-submit='invite(group)')
          //.alert.alert-danger(ng-show='_groupError') {{_groupError}}
          .control-group.option-large
            input.option-content(type='text', placeholder='User Id', ng-model='group.invitee')
            input.btn(type='submit', value='Invite')

    .modal(style='position: relative;top: auto;left: auto;right: auto;margin: 0 auto 20px;z-index: 1;max-width: 100%;')
      .modal-header
        h3 Challenges
      .modal-body
        a(target='_blank', href='https://trello.com/card/challenges-individual-party-guild-public/50e5d3684fe3a7266b0036d6/58') Details
        div(ng-show='group.challenges')
          table.table.table-striped
            tr(ng-repeat='challenge in group.challenges')
              td
                | {{challenge.name}}
          p.
            Visit the <span class=label><i class=icon-bullhorn></i> Challenges</span> for more information.
        div(ng-hid='group.challenges')
          p.
            No challenges yet, visit the <span class=label><i class=icon-bullhorn></i> Challenges</span> tab to create one.

    a.btn.btn-danger(data-id='{{group.id}}', ng-click='leave(group)') Leave

  .span8
    div.blah-options(ng-show='group._editing')
      .option-large
        textarea.option-content(style='height:15em;', placeholder='Message from group leader', ng-model='group.leaderMessage')
        include ../../shared/formatting-help
    table(ng-show='group.leaderMessage')
      tr
        td
          app:avatar:avatar(profile='{{Members.members[group.leader]}}')
        td
          .popover.static-popover.fade.right.in.wide-popover
            .arrow
            h3.popover-title {{Members.members[group.leader].profile.name}}
            .popover-content
              markdown(ng-model='group.leaderMessage')
    div(ng-controller='ChatCtrl')
      h3 Chat
      include ./chat-box

      ul.unstyled.tavern-chat
        include ./chat-message<|MERGE_RESOLUTION|>--- conflicted
+++ resolved
@@ -36,23 +36,8 @@
                   i.icon-remove
 
           h4 Assign Group Leader
-<<<<<<< HEAD
-          select#group-leader-selection(ng-model='group._newLeader', ng-options='username(member.auth, member.profile.name) for member in group.members')
+          select#group-leader-selection(ng-model='group._newLeader', ng-options='member.profile.name for member in group.members')
           
-=======
-          select#group-leader-selection
-            option(ng-repeat='member in group.members', selected='member._id == _new.groupLeader') {{member.profile.name}}
-          button(x-bind='click:assignGroupLeader', ng-click='notPorted()') Assign
-
-          div(ng-show='group.websites')
-            h4 Resources
-            ul.unstyled
-              li
-                a(ng-repeat='website in group.websites', x-bind='click:removeAt', ng-click='notPorted()')
-                  i.icon-trash
-                a(target='_blank', href='{{website}}') {{website}}
-
->>>>>>> d9d769a0
         div(ng-show='!group._editing')
           img.pull-right(ng-show='group.logo', style='max-width:150px', ng-src='{{group.logo}}')
           markdown(ng-model='group.description')
