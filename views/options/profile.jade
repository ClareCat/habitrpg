script(id='partials/options.profile.avatar.html', type='text/ng-template')
  .row-fluid
    .span4
      menu(type='list')
        // body-type
        li.customize-menu
          menu(label='Head')
          menu
            button.m_head_0.customize-option(type='button', ng-click='set("preferences.gender","m")')
            button.f_head_0.customize-option(type='button', ng-click='set("preferences.gender","f")')
          label.checkbox
            input(type='checkbox', ng-model='user.preferences.showHelm', ng-change='toggleHelm(user.preferences.showHelm)')
            | Show Helm

        menu(ng-show='user.preferences.gender=="f"', type='list')
          li.customize-menu
            menu(label='Clothing')
              button.f_armor_0_v1.customize-option(type='button', ng-click='set("preferences.armorSet","v1")')
              button.f_armor_0_v2.customize-option(type='button', ng-click='set("preferences.armorSet","v2")')

    .span4
        // hair
        li.customize-menu
          menu(label='Hair')
            button(class='{{user.preferences.gender}}_hair_blond customize-option', type='button', ng-click='set("preferences.hair","blond")')
            button(class='{{user.preferences.gender}}_hair_black customize-option', type='button', ng-click='set("preferences.hair","black")')
            button(class='{{user.preferences.gender}}_hair_brown customize-option', type='button', ng-click='set("preferences.hair","brown")')
            button(class='{{user.preferences.gender}}_hair_white customize-option', type='button', ng-click='set("preferences.hair","white")')
            button(class='{{user.preferences.gender}}_hair_red customize-option', type='button', ng-click='set("preferences.hair","red")')

    .span4
        // skin
        li.customize-menu
          menu(label='Basic Skins')
            button.customize-option(type='button', class='{{user.preferences.gender}}_skin_asian',  ng-click='set("preferences.skin","asian")')
            button.customize-option(type='button', class='{{user.preferences.gender}}_skin_white',  ng-click='set("preferences.skin","white")')
            button.customize-option(type='button', class='{{user.preferences.gender}}_skin_ea8349', ng-click='set("preferences.skin","ea8349")')
            button.customize-option(type='button', class='{{user.preferences.gender}}_skin_c06534', ng-click='set("preferences.skin","c06534")')
            button.customize-option(type='button', class='{{user.preferences.gender}}_skin_98461a', ng-click='set("preferences.skin","98461a")')
            button.customize-option(type='button', class='{{user.preferences.gender}}_skin_black',  ng-click='set("preferences.skin","black")')
            button.customize-option(type='button', class='{{user.preferences.gender}}_skin_dead',   ng-click='set("preferences.skin","dead")')
            button.customize-option(type='button', class='{{user.preferences.gender}}_skin_orc',    ng-click='set("preferences.skin","orc")')

          // Rainbow Skin
          h5.
            Rainbow Skins - 2<span class="Pet_Currency_Gem1x inline-gems"/>/skin
          //menu(label='Rainbow Skins (2G / skin)')
          menu
            button.customize-option(type='button', class='{{user.preferences.gender}}_skin_eb052b', ng-class='{locked: !user.purchased.skin.eb052b}', ng-click='unlock("skin.eb052b")')
            button.customize-option(type='button', class='{{user.preferences.gender}}_skin_f69922', ng-class='{locked: !user.purchased.skin.f69922}', ng-click='unlock("skin.f69922")')
            button.customize-option(type='button', class='{{user.preferences.gender}}_skin_f5d70f', ng-class='{locked: !user.purchased.skin.f5d70f}', ng-click='unlock("skin.f5d70f")')
            button.customize-option(type='button', class='{{user.preferences.gender}}_skin_0ff591', ng-class='{locked: !user.purchased.skin.0ff591}', ng-click='unlock("skin.0ff591")')
            button.customize-option(type='button', class='{{user.preferences.gender}}_skin_2b43f6', ng-class='{locked: !user.purchased.skin.2b43f6}', ng-click='unlock("skin.2b43f6")')
            button.customize-option(type='button', class='{{user.preferences.gender}}_skin_d7a9f7', ng-class='{locked: !user.purchased.skin.d7a9f7}', ng-click='unlock("skin.d7a9f7")')
            button.customize-option(type='button', class='{{user.preferences.gender}}_skin_800ed0', ng-class='{locked: !user.purchased.skin.800ed0}', ng-click='unlock("skin.800ed0")')
            button.customize-option(type='button', class='{{user.preferences.gender}}_skin_rainbow', ng-class='{locked: !user.purchased.skin.rainbow}', ng-click='unlock("skin.rainbow")')
          button.btn.btn-small.btn-primary(ng-hide='user.purchased.skin.eb052b && user.purchased.skin.f69922 && user.purchased.skin.f5d70f && user.purchased.skin.0ff591 && user.purchased.skin.2b43f6 && user.purchased.skin.d7a9f7 && user.purchased.skin.800ed0 && user.purchased.skin.rainbow', ng-click='unlock(["skin.eb052b", "skin.f69922", "skin.f5d70f", "skin.0ff591", "skin.2b43f6", "skin.d7a9f7", "skin.800ed0", "skin.rainbow"])') Unlock Set - 5<span class="Pet_Currency_Gem1x inline-gems"/>

          // Special Events
          div.well.limited-edition
            .label.label-info.pull-right(popover='Available for purchase until November 10th (but permanently in your options if purchased).', popover-title='Limited Edition', popover-placement='right', popover-trigger='mouseenter')
              | Limited Edition&nbsp;
              i.icon.icon-question-sign
            h5.
              Spooky Skins - 2<span class="Pet_Currency_Gem1x inline-gems"/>/skin
            //menu(label='Spooky Skins (2 Gems / skin)')
            menu
              button.customize-option(type='button', class='{{user.preferences.gender}}_skin_monster', ng-class='{locked: !user.purchased.skin.monster}', ng-click='unlock("skin.monster")')
              button.customize-option(type='button', class='{{user.preferences.gender}}_skin_pumpkin', ng-class='{locked: !user.purchased.skin.pumpkin}', ng-click='unlock("skin.pumpkin")')
              button.customize-option(type='button', class='{{user.preferences.gender}}_skin_skeleton', ng-class='{locked: !user.purchased.skin.skeleton}', ng-click='unlock("skin.skeleton")')
              button.customize-option(type='button', class='{{user.preferences.gender}}_skin_zombie', ng-class='{locked: !user.purchased.skin.zombie}', ng-click='unlock("skin.zombie")')
              button.customize-option(type='button', class='{{user.preferences.gender}}_skin_ghost', ng-class='{locked: !user.purchased.skin.ghost}', ng-click='unlock("skin.ghost")')
              button.customize-option(type='button', class='{{user.preferences.gender}}_skin_shadow', ng-class='{locked: !user.purchased.skin.shadow}', ng-click='unlock("skin.shadow")')
            button.btn.btn-small.btn-primary(ng-hide='user.purchased.skin.monster && user.purchased.skin.pumpkin && user.purchased.skin.skeleton && user.purchased.skin.zombie && user.purchased.skin.ghost && user.purchased.skin.shadow', ng-click='unlock(["skin.monster", "skin.pumpkin", "skin.skeleton", "skin.zombie", "skin.ghost", "skin.shadow"])') Unlock Set - 5<span class="Pet_Currency_Gem1x inline-gems"/>

script(id='partials/options.profile.stats.html', type='text/ng-template')
  .row-fluid
    .span6.border-right
      include ../shared/profiles/stats
    .span6.border-right
      include ../shared/profiles/achievements

script(id='partials/options.profile.profile.html', type='text/ng-template')
  button.btn.btn-default(ng-click='_editing.profile = true', ng-show='!_editing.profile') Edit
  button.btn.btn-primary(ng-click='save()', ng-show='_editing.profile') Save
  div(ng-show='!_editing.profile')
    h4 Display Name
    span(ng-show='profile.profile.name') {{profile.profile.name}}
    span.muted(ng-hide='profile.profile.name') - None -

    h4 Photo
    img(ng-show='profile.profile.imageUrl', ng-src='{{profile.profile.imageUrl}}')
    span.muted(ng-hide='profile.profile.imageUrl') - None -

    h4 Blurb
    markdown(ng-show='profile.profile.blurb', ng-model='profile.profile.blurb')
    span.muted(ng-hide='profile.profile.blurb') - None -
    //{{profile.profile.blurb | linky:'_blank'}}

    h4 Websites
    ul(ng-show='profile.profile.websites.length > 0')
      // TODO let's remove links eventually, since we can do markdown on profiles
      li(ng-repeat='website in profile.profile.websites')
        a(target='_blank', ng-href='{{website}}') {{website}}
    span.muted(ng-hide='profile.profile.websites.length > 0') - None -

  div.whatever-options(ng-show='_editing.profile')
    // TODO use photo-upload instead: https://groups.google.com/forum/?fromgroups=#!topic/derbyjs/xMmADvxBOak
    .control-group.option-large
      label.control-label Display Name
      input.option-content(type='text', placeholder='Full Name', ng-model='editingProfile.name')
    .control-group.option-large
      label.control-label Photo Url
      input.option-content(type='url', ng-model='editingProfile.imageUrl', placeholder='Image Url')
    .control-group.option-large
      label.control-label Blurb
      textarea.option-content(style='height:15em;', placeholder='Blurb', ng-model='editingProfile.blurb')
      br
      include ../shared/formatting-help
    .control-group.option-large
      label.control-label Websites
      form(ng-submit='addWebsite()')
        input.option-content(type='url', ng-model='_newWebsite', placeholder='Add Website')
      ul
        // would prefer if there were and index in #each, instead using data-website to search with indexOf
        li(ng-repeat='website in editingProfile.websites')
          | {{website}}
          a(ng-click='removeWebsite($index)')
            i.icon-remove

script(id='partials/options.profile.html', type="text/ng-template")
  ul.nav.nav-tabs
    li(ng-class="{ active: $state.includes('options.profile.avatar') }")
      a(ui-sref='options.profile.avatar')
        | Avatar
    li(ng-class="{ active: $state.includes('options.profile.stats') }")
      a(ui-sref='options.profile.stats')
        | Stats & Achievements
    li(ng-class="{ active: $state.includes('options.profile.profile') }")
      a(ui-sref='options.profile.profile')
        | Profile

<<<<<<< HEAD
    div.whatever-options(ng-show='_editing.profile')
      // TODO use photo-upload instead: https://groups.google.com/forum/?fromgroups=#!topic/derbyjs/xMmADvxBOak
      .control-group.option-large
        label.control-label Display Name
        input.option-content(type='text', placeholder='Full Name', ng-model='editingProfile.name')
      .control-group.option-large
        label.control-label Photo Url
        input.option-content(type='url', ng-model='editingProfile.imageUrl', placeholder='Image Url')
      .control-group.option-large
        label.control-label Blurb
        textarea.option-content(style='height:15em;', placeholder='Blurb', ng-model='editingProfile.blurb')
        include ../shared/formatting-help
      .control-group.option-large
        label.control-label Websites
        form(ng-submit='addWebsite()')
          input.option-content(type='url', ng-model='_newWebsite', placeholder='Add Website')
        ul
          li(ng-repeat='website in editingProfile.websites')
            | {{website}}
            a(ng-click='removeWebsite($index)')
              i.icon-remove
=======
  .tab-content
    .tab-pane.active
      div(ui-view)
>>>>>>> d9d769a0
<|MERGE_RESOLUTION|>--- conflicted
+++ resolved
@@ -115,14 +115,12 @@
     .control-group.option-large
       label.control-label Blurb
       textarea.option-content(style='height:15em;', placeholder='Blurb', ng-model='editingProfile.blurb')
-      br
       include ../shared/formatting-help
     .control-group.option-large
       label.control-label Websites
       form(ng-submit='addWebsite()')
         input.option-content(type='url', ng-model='_newWebsite', placeholder='Add Website')
       ul
-        // would prefer if there were and index in #each, instead using data-website to search with indexOf
         li(ng-repeat='website in editingProfile.websites')
           | {{website}}
           a(ng-click='removeWebsite($index)')
@@ -140,30 +138,6 @@
       a(ui-sref='options.profile.profile')
         | Profile
 
-<<<<<<< HEAD
-    div.whatever-options(ng-show='_editing.profile')
-      // TODO use photo-upload instead: https://groups.google.com/forum/?fromgroups=#!topic/derbyjs/xMmADvxBOak
-      .control-group.option-large
-        label.control-label Display Name
-        input.option-content(type='text', placeholder='Full Name', ng-model='editingProfile.name')
-      .control-group.option-large
-        label.control-label Photo Url
-        input.option-content(type='url', ng-model='editingProfile.imageUrl', placeholder='Image Url')
-      .control-group.option-large
-        label.control-label Blurb
-        textarea.option-content(style='height:15em;', placeholder='Blurb', ng-model='editingProfile.blurb')
-        include ../shared/formatting-help
-      .control-group.option-large
-        label.control-label Websites
-        form(ng-submit='addWebsite()')
-          input.option-content(type='url', ng-model='_newWebsite', placeholder='Add Website')
-        ul
-          li(ng-repeat='website in editingProfile.websites')
-            | {{website}}
-            a(ng-click='removeWebsite($index)')
-              i.icon-remove
-=======
   .tab-content
     .tab-pane.active
-      div(ui-view)
->>>>>>> d9d769a0
+      div(ui-view)